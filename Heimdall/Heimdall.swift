--- conflicted
+++ resolved
@@ -37,21 +37,14 @@
 import Security
 import CommonCrypto
 
-<<<<<<< HEAD
+
 open class Heimdall {
     fileprivate let publicTag: String
     fileprivate var privateTag: String?
     fileprivate var scope: ScopeOptions
-    
-=======
-public class Heimdall {
-    private let publicTag: String
-    private var privateTag: String?
-    private var scope: ScopeOptions
-    private var accessibility: KeypairAccessibility
-  
->>>>>>> 103515f7
-    /// 
+    private var accessibility: KeypairAccess
+
+    ///
     /// Create an instance with data for the public key,
     /// the keychain is updated with the tag given (call .destroy() to remove)
     ///
@@ -62,11 +55,7 @@
     ///
     /// - returns: Heimdall instance that can handle only public key operations
     ///
-<<<<<<< HEAD
-    public convenience init?(publicTag: String, publicKeyData: Data? = nil) {
-=======
-    public convenience init?(publicTag: String, publicKeyData: NSData? = nil, accessibility: KeypairAccessibility = .WhenUnlocked) {
->>>>>>> 103515f7
+    public convenience init?(publicTag: String, publicKeyData: Data? = nil, accessibility: KeypairAccess = .WhenUnlocked) {
         if let existingData = Heimdall.obtainKeyData(publicTag) {
             // Compare agains the new data (optional)
             if let newData = publicKeyData?.dataByStrippingX509Header() , (existingData != newData) {
@@ -75,15 +64,9 @@
                     return nil
                 }
             }
-<<<<<<< HEAD
-            
-            self.init(scope: ScopeOptions.PublicKey, publicTag: publicTag, privateTag: nil)
-        } else if let data = publicKeyData?.dataByStrippingX509Header(), let _ = Heimdall.insertPublicKey(publicTag, data: data) {
-=======
-          
+
             self.init(scope: ScopeOptions.PublicKey, publicTag: publicTag, privateTag: nil, accessibility: accessibility)
-        } else if let data = publicKeyData?.dataByStrippingX509Header(), _ = Heimdall.insertPublicKey(publicTag, accessibility: accessibility, data: data) {
->>>>>>> 103515f7
+        } else if let data = publicKeyData?.dataByStrippingX509Header(), let _ = Heimdall.insertPublicKey(publicTag, data: data, accessibility: accessibility) {
             // Successfully created the new key
             self.init(scope: ScopeOptions.PublicKey, publicTag: publicTag, privateTag: nil, accessibility: accessibility)
         } else {
@@ -104,10 +87,10 @@
     ///
     /// - returns: Heimdall instance that can handle only public key operations
     ///
-    public convenience init?(publicTag: String, publicKeyModulus: Data, publicKeyExponent: Data) {
+    public convenience init?(publicTag: String, publicKeyModulus: Data, publicKeyExponent: Data, accessibility: KeypairAccess = .WhenUnlocked) {
         // Combine the data into one that we can use for initialisation
         let combinedData = Data(modulus: publicKeyModulus, exponent: publicKeyExponent)
-        self.init(publicTag: publicTag, publicKeyData: combinedData)
+        self.init(publicTag: publicTag, publicKeyData: combinedData, accessibility: accessibility)
     }
     
     ///
@@ -120,7 +103,7 @@
     ///
     /// - returns: Heimdall instance that can handle both private and public key operations
     ///
-    public convenience init?(tagPrefix: String, keySize: Int = 2048, accessibility: KeypairAccessibility = .WhenUnlocked) {
+    public convenience init?(tagPrefix: String, keySize: Int = 2048, accessibility: KeypairAccess = .WhenUnlocked) {
         self.init(publicTag: tagPrefix, privateTag: tagPrefix + ".private", keySize: keySize, accessibility: accessibility)
     }
   
@@ -135,7 +118,7 @@
     ///
     /// - returns: Heimdall instance ready for both public and private key operations
     ///
-    public convenience init?(publicTag: String, privateTag: String, keySize: Int = 2048, accessibility: KeypairAccessibility = .WhenUnlocked) {
+    public convenience init?(publicTag: String, privateTag: String, keySize: Int = 2048, accessibility: KeypairAccess = .WhenUnlocked) {
         self.init(scope: ScopeOptions.All, publicTag: publicTag, privateTag: privateTag, accessibility: accessibility)
         
         if Heimdall.obtainKey(publicTag) == nil || Heimdall.obtainKey(privateTag) == nil {
@@ -144,18 +127,12 @@
             }
         }
     }
-<<<<<<< HEAD
-    
-    fileprivate init(scope: ScopeOptions, publicTag: String, privateTag: String?) {
-=======
-  
-    private init(scope: ScopeOptions, publicTag: String, privateTag: String?, accessibility: KeypairAccessibility) {
->>>>>>> 103515f7
+
+    fileprivate init(scope: ScopeOptions, publicTag: String, privateTag: String?, accessibility: KeypairAccess) {
         self.publicTag = publicTag
         self.privateTag = privateTag
         self.scope = scope
         self.accessibility = accessibility
-      
     }
     
     //
@@ -521,13 +498,8 @@
             return false
         }
         
-<<<<<<< HEAD
-        if let privateTag = self.privateTag , self.destroy() {
-            if Heimdall.generateKeyPair(self.publicTag, privateTag: privateTag, keySize: keySize) != nil {
-=======
-        if let privateTag = self.privateTag where self.destroy() {
+        if let privateTag = self.privateTag, self.destroy() {
             if Heimdall.generateKeyPair(self.publicTag, privateTag: privateTag, keySize: keySize, accessibility: accessibility) != nil {
->>>>>>> 103515f7
                 // Restore our scope back to .All
                 self.scope = .All
                 return true
@@ -653,25 +625,15 @@
         return SecItemDelete(query as CFDictionary) == noErr
     }
     
-<<<<<<< HEAD
-    fileprivate class func insertPublicKey(_ publicTag: String, data: Data) -> SecKey? {
+    fileprivate class func insertPublicKey(_ publicTag: String, data: Data, accessibility: KeypairAccess) -> SecKey? {
         var publicAttributes = Dictionary<String, AnyObject>()
         publicAttributes[String(kSecAttrKeyType)] = kSecAttrKeyTypeRSA
         publicAttributes[String(kSecClass)] = kSecClassKey as CFString
         publicAttributes[String(kSecAttrApplicationTag)] = publicTag as CFString
         publicAttributes[String(kSecValueData)] = data as CFData
         publicAttributes[String(kSecReturnPersistentRef)] = true as CFBoolean
-=======
-    private class func insertPublicKey(publicTag: String, accessibility: KeypairAccessibility, data: NSData) -> SecKeyRef? {
-        var publicAttributes = Dictionary<String, AnyObject>()
-        publicAttributes[String(kSecAttrKeyType)] = kSecAttrKeyTypeRSA
-        publicAttributes[String(kSecClass)] = kSecClassKey as CFStringRef
-        publicAttributes[String(kSecAttrApplicationTag)] = publicTag as CFStringRef
-        publicAttributes[String(kSecValueData)] = data as CFDataRef
-        publicAttributes[String(kSecReturnPersistentRef)] = true as CFBooleanRef
-        publicAttributes[String(kSecAttrAccessible)] = accessibility.accessibilityConstant as CFStringRef
->>>>>>> 103515f7
-        
+        publicAttributes[String(kSecAttrAccessible)] = accessibility.accessConstant as CFString
+    
         var persistentRef: AnyObject?
         let status = SecItemAdd(publicAttributes as CFDictionary, &persistentRef)
         
@@ -682,12 +644,7 @@
         return Heimdall.obtainKey(publicTag)
     }
     
-    
-<<<<<<< HEAD
-    fileprivate class func generateKeyPair(_ publicTag: String, privateTag: String, keySize: Int) -> (publicKey: SecKey, privateKey: SecKey)? {
-=======
-    private class func generateKeyPair(publicTag: String, privateTag: String, keySize: Int, accessibility: KeypairAccessibility) -> (publicKey: SecKeyRef, privateKey: SecKeyRef)? {
->>>>>>> 103515f7
+    fileprivate class func generateKeyPair(_ publicTag: String, privateTag: String, keySize: Int, accessibility: KeypairAccess) -> (publicKey: SecKey, privateKey: SecKey)? {
         let privateAttributes = [String(kSecAttrIsPermanent): true,
                                  String(kSecAttrApplicationTag): privateTag] as [String : Any]
         let publicAttributes = [String(kSecAttrIsPermanent): true,
@@ -696,12 +653,8 @@
         let pairAttributes = [String(kSecAttrKeyType): kSecAttrKeyTypeRSA,
                               String(kSecAttrKeySizeInBits): keySize,
                               String(kSecPublicKeyAttrs): publicAttributes,
-<<<<<<< HEAD
-                              String(kSecPrivateKeyAttrs): privateAttributes] as [String : Any]
-=======
                               String(kSecPrivateKeyAttrs): privateAttributes,
-                              String(kSecAttrAccessible): accessibility.accessibilityConstant]
->>>>>>> 103515f7
+                              String(kSecAttrAccessible): accessibility.accessConstant] as [String : Any]
         
         var publicRef: SecKey?
         var privateRef: SecKey?
@@ -799,36 +752,36 @@
 }
 
 ///
-/// Keychain Accessibility Constants
+/// Keychain Access Constants
 ///
 
-public enum KeypairAccessibility {
-  case AfterFirstUnlock
-  case AfterFirstUnlockThisDeviceOnly
-  case Always
-  case AlwaysThisDeviceOnly
-  case WhenPasscodeSetThisDeviceOnly
-  case WhenUnlocked
-  case WhenUnlockedThisDeviceOnly
-  
-  private var accessibilityConstant: String {
-    switch self {
-    case .AfterFirstUnlock:
-      return String(kSecAttrAccessibleAfterFirstUnlock)
-    case .AfterFirstUnlockThisDeviceOnly:
-      return String(kSecAttrAccessibleAfterFirstUnlockThisDeviceOnly)
-    case .Always:
-      return String(kSecAttrAccessibleAlways)
-    case .AlwaysThisDeviceOnly:
-      return String(kSecAttrAccessibleAlwaysThisDeviceOnly)
-    case .WhenPasscodeSetThisDeviceOnly:
-      return String(kSecAttrAccessibleWhenPasscodeSetThisDeviceOnly)
-    case .WhenUnlocked:
-      return String(kSecAttrAccessibleWhenUnlocked)
-    case .WhenUnlockedThisDeviceOnly:
-      return String(kSecAttrAccessibleWhenUnlockedThisDeviceOnly)
-    }
-  }
+public enum KeypairAccess {
+    case AfterFirstUnlock
+    case AfterFirstUnlockThisDeviceOnly
+    case Always
+    case AlwaysThisDeviceOnly
+    case WhenPasscodeSetThisDeviceOnly
+    case WhenUnlocked
+    case WhenUnlockedThisDeviceOnly
+    
+    fileprivate var accessConstant: String {
+        switch self {
+        case .AfterFirstUnlock:
+            return String(kSecAttrAccessibleAfterFirstUnlock)
+        case .AfterFirstUnlockThisDeviceOnly:
+            return String(kSecAttrAccessibleAfterFirstUnlockThisDeviceOnly)
+        case .Always:
+            return String(kSecAttrAccessibleAlways)
+        case .AlwaysThisDeviceOnly:
+            return String(kSecAttrAccessibleAlwaysThisDeviceOnly)
+        case .WhenPasscodeSetThisDeviceOnly:
+            return String(kSecAttrAccessibleWhenPasscodeSetThisDeviceOnly)
+        case .WhenUnlocked:
+            return String(kSecAttrAccessibleWhenUnlocked)
+        case .WhenUnlockedThisDeviceOnly:
+            return String(kSecAttrAccessibleWhenUnlockedThisDeviceOnly)
+        }
+    }
 }
 
 ///
